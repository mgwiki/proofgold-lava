--- conflicted
+++ resolved
@@ -1,8 +1,5 @@
 (* Copyright (c) 2021-2025 The Proofgold Lava developers *)
-<<<<<<< HEAD
-=======
 (* Copyright (c) 2022 The Proofgold Love developers *)
->>>>>>> d8e545da
 (* Copyright (c) 2020-2021 The Proofgold Core developers *)
 (* Copyright (c) 2020 The Proofgold developers *)
 (* Copyright (c) 2015-2016 The Qeditas developers *)
